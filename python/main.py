--- conflicted
+++ resolved
@@ -1,8 +1,9 @@
 from astropy.io import fits
-<<<<<<< HEAD
-from jarvis import make_gif, moind, fpath
+
+from jarvis import make_gif, moind, fpath, gradmap
 from matplotlib.colors import LinearSegmentedColormap
 import matplotlib as mpl
+import glob
 
 #norm = mpl.colors.Normalize(vmin=0, vmax=1000)
 
@@ -15,16 +16,13 @@
 #n = fpath(r'datasets\HST\v04\jup_16-140-20-48-59_0103_v04_stis_f25srf2_proj.fits')
 #moind(n, 'temp',fixed='lon', full=True, regions=False,moonfp=True)#cmap=cmap,norm=norm
 
-=======
-from jarvis import make_gif, moind, fpath, gradmap
-import glob
          
 # makes an image
 n = fpath(r'datasets\HST\v11\jup_16-146-16-00-57_2703_v11_stis_f25srf2_proj.fits.longexposure')
 moind(n, 'temp', preproj_func=gradmap)
->>>>>>> 6d27c5d9
+
 # makes a gif
-make_gif('datasets/HST/v04', dpi=300, moonfp=True, remove_temp=False)
+#make_gif('datasets/HST/v04', dpi=300, moonfp=True, remove_temp=False)
 
 #hdu = fits.open(n)
 #d = hdu[1].data
