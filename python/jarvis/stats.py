--- conflicted
+++ resolved
@@ -27,14 +27,8 @@
 
 def correlate(data1, data2):
     """Calculate the correlation between two datasets."""
-<<<<<<< HEAD
-    plt.scatter(data1, data2)
-    plt.show()
-    correlation = si.correlate(data1, data2, mode="valid")
-=======
     correlation = si.correlate(data1, data2, mode="full")
     correlation /= np.max(correlation)
->>>>>>> cb30aadf
     print(correlation)
     lags = si.correlation_lags(len(data1), len(data2), mode="full")
     print(lags)
